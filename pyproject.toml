--- conflicted
+++ resolved
@@ -16,18 +16,10 @@
 [tool.poetry.dependencies]
 python = ">=3.7.1,<3.12"
 requests = "^2.25.1"
-<<<<<<< HEAD
-# singer-sdk = {extras = ["testing"], version = "^0.19.0"}
-# use main until SDK 0.20.0
-singer-sdk = {git = "https://github.com/JamieSplitit/sdk.git", rev = "main", extras=["testing"]}
-snowflake-sqlalchemy = "^1.4.3"
-snowflake-connector-python = "^2.8.0"
-=======
 singer-sdk = "~=0.30.0"
 snowflake-sqlalchemy = "^1.4.7"
 snowflake-connector-python = "^3.0.2"
 sqlalchemy = "<2"
->>>>>>> 7924641d
 
 [tool.poetry.dev-dependencies]
 black = "^22.3.0"
