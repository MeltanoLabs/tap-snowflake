[tool.poetry]
name = "meltanolabs-tap-snowflake"
version = "0.0.0"
description = "`tap-snowflake` is a Singer tap for Snowflake, built with the Meltano SDK for Singer Taps."
readme = "README.md"
authors = ["Ken Payne"]
keywords = [
    "ELT",
    "Snowflake",
]
license = "Apache 2.0"
packages = [
    { include = "tap_snowflake" },
]

[tool.poetry.dependencies]
python = ">=3.7.1,<3.12"
requests = "^2.25.1"
singer-sdk = {extras = ["testing"], version = ">=0.22.1"}
# use main until SDK 0.20.0
<<<<<<< HEAD
singer-sdk = {git = "https://github.com/meltano/sdk.git", rev = "kgpayne/apply-max-records-limit-during-testing", extras=["testing"]}
snowflake-sqlalchemy = "^1.4.3"
snowflake-connector-python = "^2.8.0"
=======
# singer-sdk = {git = "https://github.com/meltano/sdk.git", rev = "main", extras=["testing"]}
snowflake-sqlalchemy = "^1.4.7"
snowflake-connector-python = "^3.0.2"
>>>>>>> aaabf102

[tool.poetry.dev-dependencies]
tox = "^3.24.4"
flake8 = "^3.9.2"
black = "^22.3.0"
pydocstyle = "^6.1.1"
mypy = "^0.991"
types-requests = "^2.26.1"
isort = "^5.10.1"

[tool.isort]
profile = "black"
multi_line_output = 3 # Vertical Hanging Indent
src_paths = "tap_snowflake"

[build-system]
requires = ["poetry-core>=1.0.8", "poetry-dynamic-versioning"]
build-backend = "poetry_dynamic_versioning.backend"

[tool.poetry.scripts]
# CLI declaration
tap-snowflake = "tap_snowflake.tap:TapSnowflake.cli"

[tool.poetry-dynamic-versioning]
enable = true
vcs = "git"
style = "semver"<|MERGE_RESOLUTION|>--- conflicted
+++ resolved
@@ -16,17 +16,9 @@
 [tool.poetry.dependencies]
 python = ">=3.7.1,<3.12"
 requests = "^2.25.1"
-singer-sdk = {extras = ["testing"], version = ">=0.22.1"}
-# use main until SDK 0.20.0
-<<<<<<< HEAD
-singer-sdk = {git = "https://github.com/meltano/sdk.git", rev = "kgpayne/apply-max-records-limit-during-testing", extras=["testing"]}
-snowflake-sqlalchemy = "^1.4.3"
-snowflake-connector-python = "^2.8.0"
-=======
-# singer-sdk = {git = "https://github.com/meltano/sdk.git", rev = "main", extras=["testing"]}
-snowflake-sqlalchemy = "^1.4.7"
-snowflake-connector-python = "^3.0.2"
->>>>>>> aaabf102
+# singer-sdk = {extras = ["testing"], version = ">=0.22.1"}
+# TODO: remove before merge
+singer-sdk = {git = "https://github.com/meltano/sdk.git", rev = "feat-handle-sync-abort", extras=["testing"]}
 
 [tool.poetry.dev-dependencies]
 tox = "^3.24.4"
