[tool.poetry]
name = "meltanolabs-tap-snowflake"
version = "0.0.0"
description = "`tap-snowflake` is a Singer tap for Snowflake, built with the Meltano SDK for Singer Taps."
readme = "README.md"
authors = ["Ken Payne"]
keywords = [
    "ELT",
    "Snowflake",
]
license = "Apache 2.0"
packages = [
    { include = "tap_snowflake" },
]

[tool.poetry.dependencies]
python = ">=3.7.1,<3.12"
requests = "^2.25.1"
<<<<<<< HEAD
singer-sdk = {extras = ["testing"], version = ">=0.28.0"}
=======
singer-sdk = ">=0.23.0"
>>>>>>> 37fea116
snowflake-sqlalchemy = "^1.4.7"
snowflake-connector-python = "^3.0.2"

[tool.poetry.dev-dependencies]
black = "^22.3.0"
flake8 = "^3.9.2"
isort = "^5.10.1"
mypy = "^0.991"
pydocstyle = "^6.1.1"
singer-sdk = {extras = ["testing"], version = ">=0.23.0"}
tox = "^3.24.4"
types-requests = "^2.26.1"

[tool.isort]
profile = "black"
multi_line_output = 3 # Vertical Hanging Indent
src_paths = "tap_snowflake"

[build-system]
requires = ["poetry-core>=1.0.8", "poetry-dynamic-versioning"]
build-backend = "poetry_dynamic_versioning.backend"

[tool.poetry.scripts]
# CLI declaration
tap-snowflake = "tap_snowflake.tap:TapSnowflake.cli"

[tool.poetry-dynamic-versioning]
enable = true
vcs = "git"
style = "semver"<|MERGE_RESOLUTION|>--- conflicted
+++ resolved
@@ -16,11 +16,7 @@
 [tool.poetry.dependencies]
 python = ">=3.7.1,<3.12"
 requests = "^2.25.1"
-<<<<<<< HEAD
 singer-sdk = {extras = ["testing"], version = ">=0.28.0"}
-=======
-singer-sdk = ">=0.23.0"
->>>>>>> 37fea116
 snowflake-sqlalchemy = "^1.4.7"
 snowflake-connector-python = "^3.0.2"
 
