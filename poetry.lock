--- conflicted
+++ resolved
@@ -343,9 +343,6 @@
 description = "Optional static typing for Python"
 category = "dev"
 optional = false
-<<<<<<< HEAD
-python-versions = ">=3.5"
-=======
 python-versions = ">=3.7"
 files = [
     {file = "mypy-0.991-cp310-cp310-macosx_10_9_universal2.whl", hash = "sha256:7d17e0a9707d0772f4a7b878f04b4fd11f6f5bcb9b3813975a9b13c9332153ab"},
@@ -379,7 +376,6 @@
     {file = "mypy-0.991-py3-none-any.whl", hash = "sha256:de32edc9b0a7e67c2775e574cb061a537660e51210fbf6006b0b36ea695ae9bb"},
     {file = "mypy-0.991.tar.gz", hash = "sha256:3c0165ba8f354a6d9881809ef29f1a9318a236a6d81c690094c5df32107bde06"},
 ]
->>>>>>> d467ca22
 
 [package.dependencies]
 mypy-extensions = ">=0.4.3"
@@ -676,22 +672,15 @@
 
 [[package]]
 name = "setuptools"
-<<<<<<< HEAD
-version = "67.2.0"
-=======
 version = "67.1.0"
->>>>>>> d467ca22
 description = "Easily download, build, install, upgrade, and uninstall Python packages"
 category = "main"
 optional = false
 python-versions = ">=3.7"
-<<<<<<< HEAD
-=======
 files = [
     {file = "setuptools-67.1.0-py3-none-any.whl", hash = "sha256:a7687c12b444eaac951ea87a9627c4f904ac757e7abdc5aac32833234af90378"},
     {file = "setuptools-67.1.0.tar.gz", hash = "sha256:e261cdf010c11a41cb5cb5f1bf3338a7433832029f559a6a7614bd42a967c300"},
 ]
->>>>>>> d467ca22
 
 [package.extras]
 docs = ["furo", "jaraco.packaging (>=9)", "jaraco.tidelift (>=1.4)", "pygments-github-lexers (==0.0.5)", "rst.linker (>=1.9)", "sphinx (>=3.5)", "sphinx-favicon", "sphinx-hoverxref (<2)", "sphinx-inline-tabs", "sphinx-lint", "sphinx-notfound-page (==0.8.3)", "sphinx-reredirects", "sphinxcontrib-towncrier"]
@@ -743,15 +732,6 @@
 s3 = ["fs-s3fs (>=1.1.1,<2.0.0)"]
 testing = ["pytest (>=7.2.1,<8.0.0)", "pytest-durations (>=1.2.0,<2.0.0)"]
 
-<<<<<<< HEAD
-=======
-[package.source]
-type = "git"
-url = "https://github.com/meltano/sdk.git"
-reference = "main"
-resolved_reference = "5db1b505abd2942645104fd3d80a6279e7c0b415"
-
->>>>>>> d467ca22
 [[package]]
 name = "six"
 version = "1.16.0"
@@ -850,7 +830,6 @@
 sqlcipher = ["sqlcipher3_binary"]
 
 [[package]]
-<<<<<<< HEAD
 name = "toml"
 version = "0.10.2"
 description = "Python Library for Tom's Obvious, Minimal Language"
@@ -859,8 +838,6 @@
 python-versions = ">=2.6, !=3.0.*, !=3.1.*, !=3.2.*"
 
 [[package]]
-=======
->>>>>>> d467ca22
 name = "tomli"
 version = "2.0.1"
 description = "A lil' TOML parser"
@@ -897,9 +874,6 @@
 description = "a fork of Python 2 and 3 ast modules with type comment support"
 category = "dev"
 optional = false
-<<<<<<< HEAD
-python-versions = "*"
-=======
 python-versions = ">=3.6"
 files = [
     {file = "typed_ast-1.5.4-cp310-cp310-macosx_10_9_x86_64.whl", hash = "sha256:669dd0c4167f6f2cd9f57041e03c3c2ebf9063d0757dc89f79ba1daa2bfca9d4"},
@@ -927,7 +901,6 @@
     {file = "typed_ast-1.5.4-cp39-cp39-win_amd64.whl", hash = "sha256:0fdbcf2fef0ca421a3f5912555804296f0b0960f0418c440f5d6d3abb549f3e1"},
     {file = "typed_ast-1.5.4.tar.gz", hash = "sha256:39e21ceb7388e4bb37f4c679d72707ed46c2fbf2a5609b8b8ebc4b067d977df2"},
 ]
->>>>>>> d467ca22
 
 [[package]]
 name = "types-requests"
@@ -1003,7 +976,6 @@
 [metadata]
 lock-version = "1.1"
 python-versions = "<3.11,>=3.7.1"
-<<<<<<< HEAD
 content-hash = "5e091c3e52b2c07e5afd361e0434963a875cb8d309f7aab2c6a2e55d102b4eac"
 
 [metadata.files]
@@ -1745,7 +1717,4 @@
 zipp = [
     {file = "zipp-3.12.1-py3-none-any.whl", hash = "sha256:6c4fe274b8f85ec73c37a8e4e3fa00df9fb9335da96fb789e3b96b318e5097b3"},
     {file = "zipp-3.12.1.tar.gz", hash = "sha256:a3cac813d40993596b39ea9e93a18e8a2076d5c378b8bc88ec32ab264e04ad02"},
-]
-=======
-content-hash = "8a2ecfb051a4f767f02acc48315be9aa92032be6bfe6ed3e8da5cd7be425da9f"
->>>>>>> d467ca22
+]