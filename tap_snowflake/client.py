"""SQL client handling.

This includes SnowflakeStream and SnowflakeConnector.
"""

from __future__ import annotations

import os
from dataclasses import dataclass
from enum import Enum, auto
from pathlib import Path
from typing import Any, Iterable, List, Tuple
from uuid import uuid4

import sqlalchemy
from singer_sdk import SQLConnector, SQLStream, metrics
from singer_sdk.helpers._batch import BaseBatchFileEncoding, BatchConfig
from singer_sdk.streams.core import REPLICATION_FULL_TABLE, REPLICATION_INCREMENTAL
from snowflake.sqlalchemy import URL
from sqlalchemy.engine import Engine
from sqlalchemy.sql import text


class ProfileStats(Enum):
    """Profile Statistics Enum."""

    TABLE_SIZE_IN_MB = auto()
    TABLE_ROW_COUNT = auto()
    COLUMN_MIN_VALUE = auto()
    COLUMN_MAX_VALUE = auto()
    COLUMN_NULL_VALUES = auto()
    COLUMN_NONNULL_VALUES = auto()


@dataclass
class ColumnProfile:
    """Column Profile."""

    min_value: int | None
    max_value: int | None
    null_values: int | None
    nonnull_values: int | None


@dataclass
class TableProfile:
    """Table Profile."""

    column_profiles: dict[str, ColumnProfile]
    row_count: int | None
    size_in_mb: int | None


class SnowflakeConnector(SQLConnector):
    """Connects to the Snowflake SQL source."""

    @classmethod
    def get_sqlalchemy_url(cls, config: dict) -> str:
        """Concatenate a SQLAlchemy URL for use in connecting to the source."""
        params = {
            "account": config["account"],
            "user": config["user"],
            "password": config["password"],
        }

        for option in ["database", "schema", "warehouse", "role"]:
            if config.get(option):
                params[option] = config.get(option)

        return URL(**params)

<<<<<<< HEAD
    def create_engine(self) -> Engine:
=======
    def create_engine(self) -> sqlalchemy.engine.Engine:
        """Create SQLAlchemy engine instance.

        Returns:
            A SQLAlchemy engine.
        """
>>>>>>> f2087c23
        return sqlalchemy.create_engine(
            self.sqlalchemy_url,
            echo=False,
            pool_timeout=10,
<<<<<<< HEAD
            # TODO: Enable these when `snowflake-sqlalchemy` supports it.
            # https://github.com/snowflakedb/snowflake-sqlalchemy/issues/433
            # json_serializer=self.serialize_json,
            # json_deserializer=self.deserialize_json,
=======
>>>>>>> f2087c23
        )

    # overridden to filter out the information_schema from catalog discovery
    def discover_catalog_entries(self) -> list[dict]:
        """Return a list of catalog entries from discovery.

        Returns:
            The discovered catalog entries as a list.
        """
        result: list[dict] = []
        tables = [t.lower() for t in self.config.get("tables", [])]
        engine = self.create_sqlalchemy_engine()
        inspected = sqlalchemy.inspect(engine)
        schema_names = [
            schema_name
            for schema_name in self.get_schema_names(engine, inspected)
            if schema_name.lower() != "information_schema"
        ]
        for schema_name in schema_names:
            # Iterate through each table and view
            for table_name, is_view in self.get_object_names(
                engine, inspected, schema_name
            ):
                if (not tables) or (f"{schema_name}.{table_name}" in tables):
                    catalog_entry = self.discover_catalog_entry(
                        engine, inspected, schema_name, table_name, is_view
                    )
                    result.append(catalog_entry.to_dict())

        return result

    def get_table_profile(
        self,
        full_table_name: str,
        stats: set[ProfileStats],
        profile_columns: list[str] | None = None,
    ) -> TableProfile:
        """Scan source system for a set of profile stats.

        This is a proposed implementation to eventually be included in the SDK.

        This generic implementation should be compatible with most/all SQL providers, as
        it only requires min(), max(), and count() support, which are all part of ANSI
        SQL.

        Developers may override this for performance improvements on their native SQL
        implementation.

        Any stats not requested but available 'for free' while collecting other stats
        may be included in the returned profile. For example, the base implementation
        cannot calculate COLUMN_NULL_VALUES without also calculating TABLE_ROW_COUNT and
        COLUMN_NONNULL_VALUES. The additional stats therefore would be returned along
        with the requested stats. The consumer should ignore or disregard any stats not
        needed.

        Note: Gathering stats can take a long time. The implementation should attempt
        to combine stats gathering into fewer tables scans where possible and only
        spend time pulling in requested stats.

        Returns:
            A TableProfile object. Stats may be left null if not requested, not
            available, or not implemented. Callers should check each field for null
            values and handle null as 'not available'.
        """
        profile_columns = profile_columns or []
        expressions: list[str] = []
        if (
            ProfileStats.TABLE_ROW_COUNT in stats
            or ProfileStats.COLUMN_NULL_VALUES in stats
        ):
            expressions.append("count(1) as row_count")
        if ProfileStats.TABLE_SIZE_IN_MB in stats:
            self.logger.debug(
                "TABLE_SIZE_IN_MB stats not implemented for this provider."
            )
        for col in profile_columns or []:
            if ProfileStats.COLUMN_MIN_VALUE in stats:
                expressions.append(f"min({col}) as min__{col}")
            if ProfileStats.COLUMN_MAX_VALUE in stats:
                expressions.append(f"max({col}) as max__{col}")
            if (
                ProfileStats.COLUMN_NONNULL_VALUES in stats
                or ProfileStats.COLUMN_NULL_VALUES in stats
            ):
                expressions.append(f"count({col}) as nonnull__{col}")
            if ProfileStats.COLUMN_NULL_VALUES in stats:
                expressions.append(f"count(1) - count({col}) as null__{col}")
        result_dict = (
            self.connection.execute(
                text(f"SELECT {', '.join(expressions)} FROM {full_table_name}")
            )
            .one()
            ._asdict()
        )
        return TableProfile(
            row_count=result_dict.get("row_count", None),
            size_in_mb=result_dict.get("size_in_mb", None),
            column_profiles={
                col: ColumnProfile(
                    min_value=result_dict.get(f"min__{col}", None),
                    max_value=result_dict.get(f"max__{col}", None),
                    null_values=result_dict.get(f"null__{col}", None),
                    nonnull_values=result_dict.get(f"nonnull__{col}", None),
                )
                for col in profile_columns
            },
        )


class SnowflakeStream(SQLStream):
    """Stream class for Snowflake streams."""

    connector_class = SnowflakeConnector

    @property
    def is_sorted(self):
        """Is sorted."""
        return bool(self.replication_key)

    def _sync_batches(
        self,
        batch_config: BatchConfig,
        context: dict | None = None,
    ) -> None:
        """Sync batches, emitting BATCH messages.

        This is a proposed replacement for the SDK internal SQLStream._sync_baches.
        Per: https://github.com/meltano/sdk/issues/976

        This version stores the max replication value before batch sync starts, and then
        increments the stream state with this value after the sync operation completes.

        Since any FULL_TABLE sync operations may subsequently be run as INCREMENTAL,
        the querying of the max value is not dependent upon running in INCREMENTAL mode.

        Args:
            batch_config: The batch configuration.
            context: Stream partition or context dictionary.
        """
        self._write_starting_replication_value(context)

        # New: Collect the max value for the replication column.
        max_replication_key_value = None
        if self.replication_key:
            table_profile: TableProfile = (
                self.connector.get_table_profile(  # type: ignore
                    full_table_name=self.fully_qualified_name,
                    stats={ProfileStats.COLUMN_MAX_VALUE},
                    profile_columns=[self.replication_key],
                )
            )
            max_replication_key_value = table_profile.column_profiles[
                self.replication_key
            ].max_value

        # Not chanded: Note that the STATE messages will not have an incremented
        # replication key value at this point.
        with metrics.batch_counter(self.name, context=context) as counter:
            for encoding, manifest in self.get_batches(batch_config, context):
                counter.increment()
                self._write_batch_message(encoding=encoding, manifest=manifest)
                self._write_state_message()

        # New: Increment and emit the final STATE message after sync has completed.
        if max_replication_key_value:
            self._increment_stream_state(
                latest_record={
                    self.replication_key: max_replication_key_value  # type: ignore
                },
                context=context,
            )
        self._write_state_message()

    def get_batches(
        self, batch_config: BatchConfig, context: dict | None = None
    ) -> Iterable[tuple[BaseBatchFileEncoding, list[str]]]:
        """Get batches of Records from Snowflake.

        Currently this returns records batches unloaded via an internal user stage.
        In future this can be updated to include new methods for unloading via
        external stages.

        For more details on batch unloading data from Snowflake,
        see the Snowflake docs:
        https://docs.snowflake.com/en/user-guide-data-unload.html
        """
        if context:
            raise NotImplementedError(
                f"Stream '{self.name}' does not support partitioning."
            )
        yield from self.get_batches_from_internal_user_stage(batch_config, context)

    def _get_full_table_copy_statement(
        self, sync_id: str, prefix: str, objects: List[str], table_name: str
    ) -> Tuple[text, dict]:
        """Get FULL_TABLE copy statement and key bindings."""
        statement = [f"copy into '@~/tap-snowflake/{sync_id}/{prefix}' from "]
        if self.replication_key:
            statement.append(
                f"(select object_construct({', '.join(objects)}) from {table_name} "
                f"order by {self.replication_key}) "
            )
        else:
            statement.append(
                f"(select object_construct({', '.join(objects)}) from {table_name}) "
            )
        statement.append(
            "file_format = (type='JSON', compression='GZIP') overwrite = TRUE"
        )
        return (
            text("".join(statement)),
            {},
        )

    def _get_incremental_copy_statement(
        self,
        sync_id: str,
        prefix: str,
        objects: List[str],
        table_name: str,
        replication_key_value,
    ) -> Tuple[text, dict]:
        """Get INCREMENTAL copy statement and key bindings."""
        return (
            text(
                f"copy into '@~/tap-snowflake/{sync_id}/{prefix}' from "
                + f"(select object_construct({', '.join(objects)}) "
                + f"from {table_name} "
                + f"where {self.replication_key} >= :replication_key_value "
                + f"order by {self.replication_key}) "
                + "file_format = (type='JSON', compression='GZIP') overwrite = TRUE"
            ),
            {"replication_key_value": replication_key_value},
        )

    def _get_copy_statement(
        self, sync_id: str, prefix: str, context: dict | None = None
    ) -> Tuple[text, dict]:
        """Construct copy statement.

        Takes into account stream property selection and incremental keys.
        """
        selected_schema = self.get_selected_schema()
        objects = [f"'{col}', {col}" for col in selected_schema["properties"].keys()]

        if self.replication_method == REPLICATION_FULL_TABLE:
            return self._get_full_table_copy_statement(
                sync_id=sync_id,
                prefix=prefix,
                objects=objects,
                table_name=self.fully_qualified_name,
            )

        elif self.replication_method == REPLICATION_INCREMENTAL:
            replication_key_value = (
                self.get_starting_timestamp(context=context)
                if self.is_timestamp_replication_key
                else self.get_starting_replication_key_value(context=context)
            )
            if replication_key_value:
                return self._get_incremental_copy_statement(
                    sync_id=sync_id,
                    prefix=prefix,
                    objects=objects,
                    table_name=self.fully_qualified_name,
                    replication_key_value=replication_key_value,
                )
            else:
                return self._get_full_table_copy_statement(
                    sync_id=sync_id,
                    prefix=prefix,
                    objects=objects,
                    table_name=self.fully_qualified_name,
                )
        else:
            raise NotImplementedError(
                "Only 'FULL_TABLE' and 'INCREMENTAL' replication strategies "
                "are supported by this tap."
            )

    def get_batches_from_internal_user_stage(
        self, batch_config: BatchConfig, context: dict | None = None
    ) -> Iterable[tuple[BaseBatchFileEncoding, list[str]]]:
        """Unload Snowflake table to User Internal Stage, and download files to local storage.

        This method uses the Internal stage type, into the Snowflake-managed stage created
        for each user.

        More details on how this works can be found in the Snowflake docs:
        https://docs.snowflake.com/en/user-guide/data-unload-snowflake.html#unloading-data-to-your-user-stage  # noqa: E501
        """
        root = batch_config.storage.root
        sync_id = f"{self.tap_name}--{self.name}-{uuid4()}"
        prefix = batch_config.storage.prefix or ""
        # prepare object_construct statement
        files = []
        try:
            # unload table into user internal stage
            copy_statement, kwargs = self._get_copy_statement(
                sync_id=sync_id, prefix=prefix, context=context
            )
            self.connector.connection.execute(copy_statement, **kwargs).all()
            # list available files
            results = self.connector.connection.execute(
                text(f"list '@~/tap-snowflake/{sync_id}/'")
            ).all()
            # download available files
            local_path = f"{root.replace('file://', '')}/{sync_id}"
            Path(local_path).mkdir(parents=True, exist_ok=True)
            for result in results:
                stage_path = result[0]
                file_name = os.path.basename(stage_path)
                self.connector.connection.execute(
                    text(f"get '@~/{stage_path}' '{root}/{sync_id}'")
                )
                files.append(f"{root}/{sync_id}/{file_name}")
        finally:
            # remove staged files
            self.connector.connection.execute(
                text(f"remove '@~/tap-snowflake/{sync_id}/'")
            )
        yield (batch_config.encoding, files)

    # Get records from stream
    # Overridden to use native objects under `if start_val:`
    def get_records(self, context: dict | None) -> Iterable[dict[str, Any]]:
        """Return a generator of record-type dictionary objects.

        If the stream has a replication_key value defined, records will be sorted by the
        incremental key. If the stream also has an available starting bookmark, the
        records will be filtered for values greater than or equal to the bookmark value.

        Args:
            context: If partition context is provided, will read specifically from this
                data slice.

        Yields:
            One dict per record.

        Raises:
            NotImplementedError: If partition is passed in context and the stream does
                not support partitioning.
        """
        if context:
            raise NotImplementedError(
                f"Stream '{self.name}' does not support partitioning."
            )

        selected_column_names = self.get_selected_schema()["properties"].keys()
        table = self.connector.get_table(
            full_table_name=self.fully_qualified_name,
            column_names=selected_column_names,
        )
        query = table.select()

        if self.replication_key:
            replication_key_col = table.columns[self.replication_key]
            query = query.order_by(replication_key_col)

            start_val = self.get_starting_replication_key_value(context)
            if start_val:
                query = query.where(replication_key_col >= start_val)

        if self.ABORT_AT_RECORD_COUNT is not None:
            query = query.limit(self.ABORT_AT_RECORD_COUNT)

        for record in self.connector.connection.execute(query):
            yield dict(record)<|MERGE_RESOLUTION|>--- conflicted
+++ resolved
@@ -17,7 +17,6 @@
 from singer_sdk.helpers._batch import BaseBatchFileEncoding, BatchConfig
 from singer_sdk.streams.core import REPLICATION_FULL_TABLE, REPLICATION_INCREMENTAL
 from snowflake.sqlalchemy import URL
-from sqlalchemy.engine import Engine
 from sqlalchemy.sql import text
 
 
@@ -69,27 +68,20 @@
 
         return URL(**params)
 
-<<<<<<< HEAD
-    def create_engine(self) -> Engine:
-=======
     def create_engine(self) -> sqlalchemy.engine.Engine:
         """Create SQLAlchemy engine instance.
 
         Returns:
             A SQLAlchemy engine.
         """
->>>>>>> f2087c23
         return sqlalchemy.create_engine(
             self.sqlalchemy_url,
             echo=False,
             pool_timeout=10,
-<<<<<<< HEAD
             # TODO: Enable these when `snowflake-sqlalchemy` supports it.
             # https://github.com/snowflakedb/snowflake-sqlalchemy/issues/433
             # json_serializer=self.serialize_json,
             # json_deserializer=self.deserialize_json,
-=======
->>>>>>> f2087c23
         )
 
     # overridden to filter out the information_schema from catalog discovery
